--- conflicted
+++ resolved
@@ -5,10 +5,7 @@
 
 from app.category_partitioned_router import CategoryPartitionedRouter
 from app.rag_chat import RAGChat
-<<<<<<< HEAD
-=======
 # from app.rule_based_chatbot import AdvancedChatbot  # TẮT TẠM THỜI
->>>>>>> fdd609d1
 from app.safety_guard import SafetyGuard
 from app.config import settings
 
@@ -29,7 +26,7 @@
         # Store both vector stores
         self.vector_store = vector_store  # ragchatbot collection
         self.vector_store_small = vector_store_small  # ragsmall collection
-        
+
         if not self.vector_store:
             raise ValueError("Main vector_store is required for MasterChatbot")
         if not self.vector_store_small:
@@ -44,90 +41,55 @@
         # RAG Chat sử dụng vector_store chính cho full processing
         self.rag_chat = RAGChat(vector_store=vector_store)
 
-<<<<<<< HEAD
-=======
         # TẮT TẠM THỜI Rule-based chatbot
         # self.rule_based_chatbot = AdvancedChatbot()
-        
+
         print(f"[INFO] MasterChatbot initialized with dual vector stores:")
         print(f"  - Main vector_store: {type(vector_store).__name__} (for RAG_CHAT)")
         print(f"  - Small vector_store: {type(vector_store_small).__name__} (for quick search)")
 
->>>>>>> fdd609d1
     async def generate_response(self, query: str, session_id: Optional[str] = None) -> Dict:
         """
         Phương thức chính để xử lý query với dual vector store flow
-        
+
         Luồng mới:
         1. LLM Classification
         2. If category = "KHÁC" → Direct RAG_CHAT (main vector_store)
-        3. If category hợp lệ → ragsmall search (vector_store_small) 
+        3. If category hợp lệ → ragsmall search (vector_store_small)
         4. If ragsmall similarity ≥ 0.8 → Return ragsmall answer
         5. If ragsmall similarity < 0.8 → Fallback to RAG_CHAT (main vector_store)
         """
         try:
-<<<<<<< HEAD
-            # Bước 1: Kiểm tra tính an toàn của query
-            # safety_result = await self.safety_guard.check_safety(query)
-            #
-            # if not safety_result["is_safe"]:
-            #     logger.warning(f"Unsafe query detected: {query}")
-            #     return {
-            #         "output": safety_result["reason"],
-            #         "session_id": session_id or "safety-blocked-session",
-            #         "route_used": "SAFETY_BLOCKED"
-            #     }
-
-            # Bước 2: Định tuyến query (chỉ khi an toàn)
-            routing_result = await self.router.route_query(query)
-            route = routing_result["route"]
-
-            # Log routing information
-            logger.info(f"Smart routing result: {routing_result}")
-            print(f"Query routed to: {route}")
-            print(f"Routing reason: {routing_result.get('reason', 'N/A')}")
-            if 'similarity_score' in routing_result:
-                print(f"Similarity score: {routing_result['similarity_score']:.3f}")
-
-            if route == "DIRECT_ANSWER":
-                # Trả về answer trực tiếp từ metadata khi score >= 80%
-                direct_answer = routing_result.get("answer", "")
-                return {
-                    "output": direct_answer,
-                    "session_id": session_id or "direct-answer-session",
-                    "route_used": "DIRECT_ANSWER",
-                    "routing_info": routing_result
-=======
             print(f"\n[PROCESSING] Query: {query[:50]}...")
-            
+
             # Bước 1: LLM Classification only (không dùng full routing)
             classification_result = await self.router._classify_query_category(query)
-            category = classification_result["category"] 
+            category = classification_result["category"]
             should_use_vector = classification_result["should_use_vector"]
-            
+
             print(f"[CLASSIFICATION] Category: {category}")
             print(f"[CLASSIFICATION] Should use vector: {should_use_vector}")
-            
+
             # Bước 2: Route Decision theo luồng mới
             if not should_use_vector or category == "KHÁC":
                 print(f"[ROUTE] Category '{category}' → Direct RAG_CHAT (main vector_store)")
-                
+
                 # Direct RAG_CHAT với main vector_store
                 result = await self.rag_chat.generate_response(query, session_id)
                 result["route_used"] = "RAG_CHAT_DIRECT"
                 result["classification"] = classification_result
                 return result
-            
+
             # Bước 3: ragsmall Quick Search (vector_store_small)
             print(f"[ROUTE] Category '{category}' → ragsmall search (vector_store_small)")
-            
+
             try:
                 # Search trong ragsmall với k=5 như yêu cầu
                 ragsmall_results = await self.vector_store_small.similarity_search_with_score(
                     query=query,
                     k=5
                 )
-                
+
                 if not ragsmall_results:
                     print(f"[RAGSMALL] No results found → Fallback to RAG_CHAT")
                     result = await self.rag_chat.generate_response(query, session_id)
@@ -135,30 +97,30 @@
                     result["classification"] = classification_result
                     result["ragsmall_reason"] = "No results found"
                     return result
-                
+
                 # Filter by category và lấy best match
                 category_results = []
                 found_categories = {}
-                
+
                 for doc, similarity in ragsmall_results:
                     doc_category = doc.metadata.get('category', '').strip().upper()
-                    
+
                     # Track categories
                     if doc_category in found_categories:
                         found_categories[doc_category] += 1
                     else:
                         found_categories[doc_category] = 1
-                    
+
                     # Category matching (exact hoặc fuzzy)
                     if doc_category == category or \
                        doc_category.replace(' ', '') == category.replace(' ', '') or \
                        (doc_category and category and doc_category in category) or \
                        (doc_category and category and category in doc_category):
                         category_results.append((doc, similarity))
-                
+
                 print(f"[RAGSMALL] Found {len(ragsmall_results)} total, {len(category_results)} in category '{category}'")
                 print(f"[RAGSMALL] Categories found: {found_categories}")
-                
+
                 # Nếu không có results trong category, thử fuzzy matching
                 if not category_results:
                     for available_cat in found_categories.keys():
@@ -170,24 +132,24 @@
                                     if doc.metadata.get('category', '').strip().upper() == available_cat:
                                         category_results.append((doc, similarity))
                                 break
-                
+
                 # Bước 4: Check threshold với best result
                 if category_results:
                     # Sort by similarity và lấy best
                     category_results.sort(key=lambda x: x[1], reverse=True)
                     best_doc, best_similarity = category_results[0]
-                    
+
                     print(f"[RAGSMALL] Best similarity: {best_similarity:.3f}")
                     print(f"[RAGSMALL] Threshold check: {best_similarity:.3f} >= 0.8?")
-                    
+
                     if best_similarity >= 0.8:
                         # Return answer từ ragsmall
                         print(f"[SUCCESS] ragsmall match found (similarity: {best_similarity:.3f})")
-                        
+
                         answer = best_doc.metadata.get('answer', '')
                         matched_question = best_doc.page_content
                         source = best_doc.metadata.get('source', '')
-                        
+
                         return {
                             "output": answer,
                             "session_id": session_id or "ragsmall-session",
@@ -202,7 +164,7 @@
                                 "category_results": len(category_results)
                             }
                         }
-                
+
                 # Bước 5: Fallback to RAG_CHAT nếu similarity < 0.8 hoặc không có category match
                 print(f"[FALLBACK] ragsmall similarity < 0.8 or no category match → RAG_CHAT")
                 result = await self.rag_chat.generate_response(query, session_id)
@@ -213,24 +175,23 @@
                     "total_results": len(ragsmall_results),
                     "category_results": len(category_results),
                     "found_categories": found_categories
->>>>>>> fdd609d1
                 }
                 return result
-                
+
             except Exception as e:
                 print(f"[ERROR] ragsmall search failed: {e}")
                 # Fallback to RAG_CHAT on error
                 result = await self.rag_chat.generate_response(query, session_id)
-                result["route_used"] = "RAG_CHAT_ERROR_FALLBACK"  
+                result["route_used"] = "RAG_CHAT_ERROR_FALLBACK"
                 result["classification"] = classification_result
                 result["ragsmall_error"] = str(e)
                 return result
-                
+
             except Exception as e:
                 print(f"[ERROR] ragsmall search failed: {e}")
                 # Fallback to RAG_CHAT on error
                 result = await self.rag_chat.generate_response(query, session_id)
-                result["route_used"] = "RAG_CHAT_ERROR_FALLBACK"  
+                result["route_used"] = "RAG_CHAT_ERROR_FALLBACK"
                 result["classification"] = classification_result
                 result["ragsmall_error"] = str(e)
                 return result
@@ -240,8 +201,8 @@
             return {
                 "output": "🤖 Xin lỗi, có lỗi xảy ra. Bạn vui lòng thử lại sau.",
                 "session_id": session_id or "error-session",
-<<<<<<< HEAD
-                "route_used": "ERROR"
+                "route_used": "ERROR",
+                "error": str(e)
             }
 
     async def generate_response_stream(self, query: str, session_id: Optional[str] = None):
@@ -295,8 +256,4 @@
                 "type": "error",
                 "content": "🤖 Xin lỗi, có lỗi xảy ra. Bạn vui lòng thử lại sau.",
                 "timestamp": time.time()
-=======
-                "route_used": "ERROR",
-                "error": str(e)
->>>>>>> fdd609d1
             }