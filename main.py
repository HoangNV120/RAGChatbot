--- conflicted
+++ resolved
@@ -1,30 +1,13 @@
-<<<<<<< HEAD
-import asyncio
-import json
-import time
-
-=======
-# -*- coding: utf-8 -*-
->>>>>>> fdd609d1
 from fastapi import FastAPI, HTTPException
 from fastapi.middleware.cors import CORSMiddleware
-from fastapi.responses import StreamingResponse
-from sse_starlette.sse import EventSourceResponse
 from pydantic import BaseModel
-from typing import Optional, Dict, Any, AsyncGenerator
+from typing import Optional, Dict, Any
 from app.master_chatbot import MasterChatbot
 from app.document_processor import DocumentProcessor
-<<<<<<< HEAD
-from app.smart_scheduler import SmartDocumentScheduler
-=======
-from app.vector_store_small import VectorStoreSmall
->>>>>>> fdd609d1
 import uvicorn
 from contextlib import asynccontextmanager
 import os
 import logging
-import pandas as pd
-from langchain.schema import Document
 
 # Cấu hình logging để hiển thị log routing
 logging.basicConfig(
@@ -39,125 +22,23 @@
 # Global variables để store instances
 master_chatbot = None
 doc_processor = None
-<<<<<<< HEAD
-smart_scheduler = None
-
-# Configuration for Google Drive integration
-GOOGLE_DRIVE_FOLDER_ID = os.getenv("GOOGLE_DRIVE_FOLDER_ID", "YOUR_FOLDER_ID_HERE")
-GOOGLE_SERVICE_ACCOUNT_FILE = os.getenv("GOOGLE_SERVICE_ACCOUNT_FILE", "service-account.json")
-SCHEDULER_INTERVAL_HOURS = int(os.getenv("SCHEDULER_INTERVAL_HOURS", "1"))  # Default: every hour
-=======
-vector_store_small = None
-
-async def load_data_to_ragsmall(vector_store_small):
-    """
-    Load Excel data vào ragsmall collection - chỉ embed question
-    """
-    try:
-        # Check if collection already has data
-        if vector_store_small.collection_exists_and_has_data():
-            info = vector_store_small.get_collection_info()
-            print(f"[INFO] ragsmall collection already exists with {info.get('points_count', 0)} documents")
-            print(f"[INFO] Skipping data loading to avoid duplicates")
-            return True
-        
-        # Tìm file Excel
-        excel_path = os.path.join("app", "data_test.xlsx")
-        
-        if not os.path.exists(excel_path):
-            print(f"[ERROR] Excel file not found at: {excel_path}")
-            return False
-        
-        # Load Excel file
-        df = pd.read_excel(excel_path)
-        print(f"[INFO] Loaded {len(df)} rows from Excel for ragsmall")
-        
-        if 'question' not in df.columns or 'answer' not in df.columns:
-            print("[ERROR] Excel file must contain 'question' and 'answer' columns")
-            return False
-        
-        # Process documents - CHỈ EMBED QUESTION
-        documents = []
-        
-        for idx, row in df.iterrows():
-            try:
-                questions = str(row['question']).split('|')
-                answer = str(row['answer'])
-                
-                # Extract metadata
-                category = "general"
-                if 'category' in df.columns:
-                    category = str(row['category']).strip()
-                    if category.lower() in ['nan', 'none', '']:
-                        category = "general"
-                
-                source = "unknown"
-                if 'nguồn' in df.columns:
-                    source = str(row['nguồn']).strip()
-                    if source.lower() in ['nan', 'none', '']:
-                        source = "unknown"
-                
-                # Tạo document cho mỗi question - CHỈ EMBED QUESTION
-                for q in questions:
-                    q = q.strip()
-                    if q:
-                        # Page content CHỈ LÀ QUESTION (không có "Question:" prefix)
-                        doc = Document(
-                            page_content=q,  # CHỈ question thôi
-                            metadata={
-                                "question": q,
-                                "answer": answer,
-                                "category": category,
-                                "source": source,
-                                "type": "FQA_SMALL"
-                            }
-                        )
-                        documents.append(doc)
-                        
-            except Exception as e:
-                print(f"[ERROR] Error processing row {idx}: {e}")
-                continue
-        
-        if not documents:
-            print("[ERROR] No valid documents created for ragsmall")
-            return False
-        
-        print(f"[INFO] Created {len(documents)} documents for ragsmall (question-only format)")
-        
-        # Add to vector store
-        await vector_store_small.add_documents(documents)
-        print(f"[SUCCESS] Added {len(documents)} documents to ragsmall collection")
-        
-        return True
-        
-    except Exception as e:
-        print(f"[ERROR] Error loading data to ragsmall: {e}")
-        return False
->>>>>>> fdd609d1
 
 # Define lifespan context manager for startup/shutdown events
 @asynccontextmanager
 async def lifespan(app: FastAPI):
-<<<<<<< HEAD
-    global master_chatbot, doc_processor, smart_scheduler
-=======
-    global master_chatbot, doc_processor, vector_store_small
->>>>>>> fdd609d1
+    global master_chatbot, doc_processor
 
     # Startup: Initialize components
-    print("[STARTUP] Initializing Multi-Collection RAG Chatbot components...")
-    print("=" * 60)
-
-    # 1. Khởi tạo Document processor và vector store cho RAG (ragchatbot collection)
+    print("🚀 Initializing RAG Chatbot components...")
+
+    # Create document processor
     data_dir = os.path.join(os.path.dirname(os.path.abspath(__file__)), "app", "data")
-    print(f"[INFO] Setting data directory to: {data_dir}")
+    print(f"Setting data directory to: {data_dir}")
     doc_processor = DocumentProcessor(data_dir=data_dir)
 
-    # 2. Khởi tạo VectorStoreSmall cho ragsmall collection
-    print(f"[INFO] Initializing ragsmall vector store...")
-    vector_store_small = VectorStoreSmall()
-
-<<<<<<< HEAD
+    # Initialize Master Chatbot
+    master_chatbot = MasterChatbot(vector_store=doc_processor.vector_store)
+
     # Initialize Smart Scheduler with Google Drive integration
     # if GOOGLE_DRIVE_FOLDER_ID != "YOUR_FOLDER_ID_HERE":
     #     print("🔄 Initializing Smart Scheduler with Google Drive integration...")
@@ -188,54 +69,6 @@
     if smart_scheduler:
         smart_scheduler.stop_scheduler()
     print("✅ Application shutdown complete")
-=======
-    # 3. Initialize Master Chatbot với dual vector stores
-    print(f"[INFO] Initializing Master Chatbot with dual vector stores...")
-    master_chatbot = MasterChatbot(
-        vector_store=doc_processor.vector_store,  # Main vector store (ragchatbot)
-        vector_store_small=vector_store_small     # Small vector store (ragsmall)
-    )
-
-    # 4. Load documents vào cả hai collections
-    print(f"\n[INFO] Loading documents into vector databases...")
-    
-    # Load vào ragchatbot collection (format: "Question: ... Answer: ...")
-    print(f"[INFO] Loading data to ragchatbot collection...")
-    await doc_processor.load_and_process_excel()
-    print(f"[SUCCESS] ragchatbot collection loaded!")
-    
-    # Load vào ragsmall collection (chỉ question)
-    print(f"[INFO] Loading data to ragsmall collection...")
-    success = await load_data_to_ragsmall(vector_store_small)
-    if success:
-        print(f"[SUCCESS] ragsmall collection loaded!")
-    else:
-        print(f"[ERROR] Failed to load ragsmall collection!")
-    
-    # 5. Show collection info
-    print(f"\n[INFO] Collection Statistics:")
-    try:
-        # ragchatbot info
-        main_info = doc_processor.vector_store.client.get_collection(doc_processor.vector_store.vector_store.collection_name)
-        print(f"   [INFO] ragchatbot: {main_info.points_count} documents")
-    except Exception as e:
-        print(f"   [ERROR] ragchatbot error: {e}")
-    
-    # ragsmall info
-    small_info = vector_store_small.get_collection_info()
-    if 'error' not in small_info:
-        print(f"   [INFO] ragsmall: {small_info.get('points_count', 'unknown')} documents")
-    else:
-        print(f"   [ERROR] ragsmall error: {small_info['error']}")
-    
-    print(f"\n[SUCCESS] Multi-Collection RAG Chatbot is ready!")
-    print("=" * 60)
-
-    yield
-
-    # Shutdown: Add any cleanup code here if needed
-    print("[SHUTDOWN] Shutting down application...")
->>>>>>> fdd609d1
 
 # Initialize FastAPI with lifespan
 app = FastAPI(title="RAG Chatbot API", lifespan=lifespan)
@@ -298,7 +131,7 @@
     if len(request.chatInput) > 255:
         raise HTTPException(status_code=400, detail="Câu hỏi quá dài (tối đa 255 ký tự). Bạn vui lòng rút gọn lại để mình có thể hỗ trợ tốt hơn nhé!")
 
-    # Generate response using the Master Chatbot với dual vector store flow
+    # Generate response using the Master Chatbot
     response = await master_chatbot.generate_response(
         query=request.chatInput,
         session_id=request.sessionId
@@ -466,7 +299,7 @@
     """Get information about both collections"""
     try:
         info = {}
-        
+
         # ragchatbot collection info
         try:
             main_info = doc_processor.vector_store.client.get_collection(doc_processor.vector_store.vector_store.collection_name)
@@ -478,11 +311,11 @@
             }
         except Exception as e:
             info["ragchatbot"] = {"error": str(e)}
-        
+
         # ragsmall collection info
         small_info = vector_store_small.get_collection_info()
         info["ragsmall"] = small_info
-        
+
         return info
     except Exception as e:
         raise HTTPException(status_code=500, detail=f"Error getting collections info: {str(e)}")
@@ -492,17 +325,17 @@
     """Compare search results between ragchatbot and ragsmall collections"""
     if not request.chatInput:
         raise HTTPException(status_code=400, detail="Query is required")
-    
+
     try:
         results = {}
-        
+
         # Search in ragchatbot (main collection)
         try:
             main_results = await doc_processor.vector_store.similarity_search_with_score(
                 query=request.chatInput,
                 k=3
             )
-            
+
             results["ragchatbot"] = [
                 {
                     "score": float(score),
@@ -514,14 +347,14 @@
             ]
         except Exception as e:
             results["ragchatbot"] = {"error": str(e)}
-        
+
         # Search in ragsmall (now integrated in master_chatbot)
         try:
             small_results = await vector_store_small.similarity_search_with_score(
                 query=request.chatInput,
                 k=3
             )
-            
+
             results["ragsmall"] = [
                 {
                     "score": float(score),
@@ -534,13 +367,13 @@
             ]
         except Exception as e:
             results["ragsmall"] = {"error": str(e)}
-        
+
         return {
             "query": request.chatInput,
             "results": results,
             "note": "Comparison between dual vector stores used by single MasterChatbot"
         }
-        
+
     except Exception as e:
         raise HTTPException(status_code=500, detail=f"Error comparing collections: {str(e)}")
 
@@ -549,17 +382,17 @@
     """Test CategoryPartitionedRouter với dual vector store flow"""
     if not request.chatInput:
         raise HTTPException(status_code=400, detail="Query is required")
-    
+
     try:
         # Test classification only (không full routing)
         classification_result = await master_chatbot.router._classify_query_category(request.chatInput)
-        
+
         return {
             "query": request.chatInput,
             "classification_result": classification_result,
             "note": "New flow: Single chatbot with dual vector stores"
         }
-        
+
     except Exception as e:
         raise HTTPException(status_code=500, detail=f"Error testing router: {str(e)}")
 
@@ -578,7 +411,6 @@
         raise HTTPException(status_code=500, detail=f"Error getting router stats: {str(e)}")
 
 if __name__ == "__main__":
-<<<<<<< HEAD
     try:
         print("🔥 Starting RAG Chatbot Server...")
         uvicorn.run(
@@ -593,14 +425,4 @@
     except Exception as e:
         print(f"❌ Error starting server: {e}")
         import traceback
-        traceback.print_exc()
-=======
-    print("[STARTUP] Starting RAG Chatbot server...")
-    uvicorn.run(
-        "main:app", 
-        host="0.0.0.0", 
-        port=8000, 
-        reload=False,
-        log_level="info"
-    )
->>>>>>> fdd609d1
+        traceback.print_exc()